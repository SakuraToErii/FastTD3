import os
import sys

os.environ["TORCHDYNAMO_INLINE_INBUILT_NN_MODULES"] = "1"
os.environ["OMP_NUM_THREADS"] = "1"
if sys.platform != "darwin":
    os.environ["MUJOCO_GL"] = "egl"
else:
    os.environ["MUJOCO_GL"] = "glfw"
os.environ["XLA_PYTHON_CLIENT_PREALLOCATE"] = "false"
os.environ["JAX_DEFAULT_MATMUL_PRECISION"] = "highest"

import math
import random
import time

import numpy as np

try:
    # Required for avoiding IsaacGym import error
    import isaacgym
except ImportError:
    pass

import torch
import torch.nn as nn
import torch.nn.functional as F
import torch.optim as optim
<<<<<<< HEAD
import tqdm
import wandb
=======
from torch.amp import autocast, GradScaler

from tensordict import TensorDict

>>>>>>> cef44108
from fast_td3_utils import (
    EmpiricalNormalization,
    PerTaskRewardNormalizer,
    RewardNormalizer,
    PerTaskRewardNormalizer,
    SimpleReplayBuffer,
    save_params,
)
from hyperparams import get_args
from tensordict import TensorDict, from_module
from torch.amp import GradScaler, autocast

torch.set_float32_matmul_precision("high")

try:
    import jax.numpy as jnp
except ImportError:
    pass


def main():
    args = get_args()
    print(args)
    run_name = f"{args.env_name}__{args.exp_name}__{args.seed}"

    ##NOTE - 设置自动混合精度设备
    amp_enabled = args.amp and args.cuda and torch.cuda.is_available()
    amp_device_type = (
        "cuda"
        if args.cuda and torch.cuda.is_available()
        else "mps"
        if args.cuda and torch.backends.mps.is_available()
        else "cpu"
    )
    amp_dtype = torch.bfloat16 if args.amp_dtype == "bf16" else torch.float16

    """
    当使用 float16 时，其表示的数值范围比 float32 小得多。这可能导致在反向传播过程中计算出的梯度值非常小，以至于变成零（称为“梯度下溢”），从而阻碍模型训练。
    GradScaler 通过在反向传播前将损失值乘以一个大的缩放因子（scale a large factor）来解决这个问题。这会相应地放大梯度，防止它们下溢。
    """
    scaler = GradScaler(enabled=amp_enabled and amp_dtype == torch.float16)

    if args.use_wandb:
        wandb.init(
            project=args.project,
            name=run_name,
            config=vars(args),
            save_code=True,
        )

    ##NOTE - 设置随机种子
    random.seed(args.seed)
    np.random.seed(args.seed)
    torch.manual_seed(args.seed)
    torch.backends.cudnn.deterministic = args.torch_deterministic

    ##NOTE - 设置 device
    if not args.cuda:
        device = torch.device("cpu")
    else:
        if torch.cuda.is_available():
            device = torch.device(f"cuda:{args.device_rank}")
        elif torch.backends.mps.is_available():
            device = torch.device(f"mps:{args.device_rank}")
        else:
            raise ValueError("No GPU available")
    print(f"Using device: {device}")

    ##NOTE - 设置环境
    if args.env_name.startswith("h1hand-") or args.env_name.startswith("h1-"):
        from environments.humanoid_bench_env import HumanoidBenchEnv

        env_type = "humanoid_bench"
        envs = HumanoidBenchEnv(args.env_name, args.num_envs, device=device)
        eval_envs = envs
        render_env = HumanoidBenchEnv(
            args.env_name, 1, render_mode="rgb_array", device=device
        )
    elif args.env_name.startswith("Isaac-"):
        from environments.isaaclab_env import IsaacLabEnv

        env_type = "isaaclab"
        envs = IsaacLabEnv(
            args.env_name,
            device.type,
            args.num_envs,
            args.seed,
            action_bounds=args.action_bounds,
        )
        eval_envs = envs
        render_env = envs
    elif args.env_name.startswith("MTBench-"):
        from environments.mtbench_env import MTBenchEnv

        env_name = "-".join(args.env_name.split("-")[1:])
        env_type = "mtbench"
        envs = MTBenchEnv(env_name, args.device_rank, args.num_envs, args.seed)
        eval_envs = envs
        render_env = envs
    else:
        from environments.mujoco_playground_env import make_env

        # TODO：检查是否重新使用相同的ENV进行评估可以减少内存使用量
        env_type = "mujoco_playground"
        envs, eval_envs, render_env = make_env(
            args.env_name,
            args.seed,
            args.num_envs,
            args.num_eval_envs,
            args.device_rank,
            use_tuned_reward=args.use_tuned_reward,
            use_domain_randomization=args.use_domain_randomization,
            use_push_randomization=args.use_push_randomization,
        )

    n_act = envs.num_actions
    n_obs = envs.num_obs if isinstance(envs.num_obs, int) else envs.num_obs[0]

    ##NOTE - 非对称观察空间
    """
    这首先检查环境是否使用“非对称观察”（Asymmetric Observations）。这是一种在强化学习中常用的技术，其中 Critic（评论家）可以访问比 Actor（演员）更多的信息。这些额外的信息被称为“特权信息”（Privileged Information），可以帮助 Critic 更准确地评估状态的价值，从而指导 Actor 更好地学习，
    但 Actor 在实际执行时并不能看到这些信息。
    """
    if envs.asymmetric_obs:
        n_critic_obs = (
            envs.num_privileged_obs  ##ANCHOR - 待看内部实现
            if isinstance(envs.num_privileged_obs, int)
            else envs.num_privileged_obs[0]
        )
    else:
        n_critic_obs = n_obs
    action_low, action_high = -1.0, 1.0

    ##NOTE - 状态归一化
    if args.obs_normalization:
        obs_normalizer = EmpiricalNormalization(shape=n_obs, device=device)
        critic_obs_normalizer = EmpiricalNormalization(
            shape=n_critic_obs, device=device
        )
    else:
        ##NOTE - nn.Identity() 返回了一个恒等函数f(x) = x，如果后续 y = obs_normalizer(x)，则 y = x
        obs_normalizer = nn.Identity()
        critic_obs_normalizer = nn.Identity()

    ##NOTE - 奖励归一化
    if args.reward_normalization:
        if env_type in ["mtbench"]:
            reward_normalizer = PerTaskRewardNormalizer(
                num_tasks=envs.num_tasks,
                gamma=args.gamma,
                device=device,
                g_max=min(abs(args.v_min), abs(args.v_max)),
            )
        else:
            reward_normalizer = RewardNormalizer(
                gamma=args.gamma,
                device=device,
                g_max=min(abs(args.v_min), abs(args.v_max)),
            )
    else:
        reward_normalizer = nn.Identity()

    ##NOTE - 设置 actor 和 critic 模型参数
    actor_kwargs = {
        "n_obs": n_obs,
        "n_act": n_act,
        "num_envs": args.num_envs,
        "device": device,
        "init_scale": args.init_scale,
        "hidden_dim": args.actor_hidden_dim,
    }
    critic_kwargs = {
        "n_obs": n_critic_obs,
        "n_act": n_act,
        "num_atoms": args.num_atoms,
        "v_min": args.v_min,
        "v_max": args.v_max,
        "hidden_dim": args.critic_hidden_dim,
        "device": device,
    }

    if env_type == "mtbench":
        actor_kwargs["n_obs"] = n_obs - envs.num_tasks + args.task_embedding_dim
        critic_kwargs["n_obs"] = n_critic_obs - envs.num_tasks + args.task_embedding_dim
        actor_kwargs["num_tasks"] = envs.num_tasks
        actor_kwargs["task_embedding_dim"] = args.task_embedding_dim
        critic_kwargs["num_tasks"] = envs.num_tasks
        critic_kwargs["task_embedding_dim"] = args.task_embedding_dim

    if args.agent == "fasttd3":
        if env_type in ["mtbench"]:
            from fast_td3 import MultiTaskActor, MultiTaskCritic

            actor_cls = MultiTaskActor
            critic_cls = MultiTaskCritic
        else:
            from fast_td3 import Actor, Critic

            actor_cls = Actor
            critic_cls = Critic

        print("Using FastTD3")

    elif args.agent == "fasttd3_simbav2":
        if env_type in ["mtbench"]:
            from fast_td3_simbav2 import MultiTaskActor, MultiTaskCritic

            actor_cls = MultiTaskActor
            critic_cls = MultiTaskCritic
        else:
            from fast_td3_simbav2 import Actor, Critic

            actor_cls = Actor

        print("Using FastTD3 + SimbaV2")
        actor_kwargs.pop("init_scale")
        actor_kwargs.update(
            {
                "scaler_init": math.sqrt(2.0 / args.actor_hidden_dim),
                "scaler_scale": math.sqrt(2.0 / args.actor_hidden_dim),
                "alpha_init": 1.0 / (args.actor_num_blocks + 1),
                "alpha_scale": 1.0 / math.sqrt(args.actor_hidden_dim),
                "expansion": 4,
                "c_shift": 3.0,
                "num_blocks": args.actor_num_blocks,
            }
        )
        critic_kwargs.update(
            {
                "scaler_init": math.sqrt(2.0 / args.critic_hidden_dim),
                "scaler_scale": math.sqrt(2.0 / args.critic_hidden_dim),
                "alpha_init": 1.0 / (args.critic_num_blocks + 1),
                "alpha_scale": 1.0 / math.sqrt(args.critic_hidden_dim),
                "num_blocks": args.critic_num_blocks,
                "expansion": 4,
                "c_shift": 3.0,
            }
        )
    else:
        raise ValueError(f"Agent {args.agent} not supported")

    actor = actor_cls(**actor_kwargs)

    if env_type in ["mtbench"]:
        # Python 3.8 doesn't support 'from_module' in tensordict
        policy = actor.explore
    else:
        from tensordict import from_module

        actor_detach = actor_cls(**actor_kwargs)
        # Copy params to actor_detach without grad
        from_module(actor).data.to_module(actor_detach)
        policy = actor_detach.explore

    qnet = critic_cls(**critic_kwargs)
    qnet_target = critic_cls(**critic_kwargs)
    qnet_target.load_state_dict(qnet.state_dict())

    ##NOTE - 使用AdamW优化器，和Adam比，其在优化时会对权重衰减进行更好的处理
    q_optimizer = optim.AdamW(
        list(qnet.parameters()),
        lr=torch.tensor(args.critic_learning_rate, device=device),
        weight_decay=args.weight_decay,
    )
    actor_optimizer = optim.AdamW(
        list(actor.parameters()),
        lr=torch.tensor(args.actor_learning_rate, device=device),
        weight_decay=args.weight_decay,
    )

    ##NOTE - CosineAnnealingLR学习率退火
    """
    optim.lr_scheduler.CosineAnnealingLR: 这是 PyTorch 提供的一种学习率调整策略。它会让学习率在一个周期内，像余弦函数曲线一样平滑地下降。

    q_optimizer: 这是第一个参数，告诉调度器它需要控制哪个优化器。在这里，它控制的是 Critic 网络的优化器。

    T_max=args.total_timesteps: 这是余弦退火中最重要的参数之一，代表了学习率从最高点下降到最低点的周期的一半。在这里，它被设置为总的训练步数 args.total_timesteps。这意味着，学习率将在整个训练过程中（从第 0 步到最后一步）平滑地进行一次完整的下降。

    eta_min=args.critic_learning_rate_end: 这个参数设置了学习率的下限。当学习率根据余弦曲线下降时，它最低会降到这个值，而不会变成 0。注释中提到 衰减至初始LR的10％，这说明 args.critic_learning_rate_end 这个参数值可能被设置为了初始学习率的 10%。
    
    ##NOTE - Adam和学习率退火的关系：
    学习率调度器（余弦退火） 负责制定宏观战略：它告诉优化器在训练的当前阶段，整体的“油门”应该踩多深（设置全局基础 lr）。
    优化器（AdamW） 负责执行战术微操：它拿到调度器给的全局 lr，然后根据每个参数自己的情况，对这个 lr 进行自适应的微调，决定每个参数具体迈出多大的一步。
    """
    q_scheduler = optim.lr_scheduler.CosineAnnealingLR(
        q_optimizer,
        T_max=args.total_timesteps,
        eta_min=torch.tensor(args.critic_learning_rate_end, device=device),
    )
    actor_scheduler = optim.lr_scheduler.CosineAnnealingLR(
        actor_optimizer,
        T_max=args.total_timesteps,
        eta_min=torch.tensor(args.actor_learning_rate_end, device=device),
    )

    rb = SimpleReplayBuffer(
        n_env=args.num_envs,
        buffer_size=args.buffer_size,
        n_obs=n_obs,
        n_act=n_act,
        n_critic_obs=n_critic_obs,
        asymmetric_obs=envs.asymmetric_obs,
        playground_mode=env_type == "mujoco_playground",
        n_steps=args.num_steps,
        gamma=args.gamma,
        device=device,  # 全放在GPU上
    )

    policy_noise = args.policy_noise
    noise_clip = args.noise_clip

    ##SECTION - 评估函数
    def evaluate():
        obs_normalizer.eval()
        num_eval_envs = eval_envs.num_envs
        episode_returns = torch.zeros(num_eval_envs, device=device)
        episode_lengths = torch.zeros(num_eval_envs, device=device)
        done_masks = torch.zeros(num_eval_envs, dtype=torch.bool, device=device)

        if env_type == "isaaclab":
            obs = eval_envs.reset(random_start_init=False)
        else:
            obs = eval_envs.reset()

        # Run for a fixed number of steps
        for i in range(eval_envs.max_episode_steps):
<<<<<<< HEAD
            with (
                torch.no_grad(),
                autocast(
                    device_type=amp_device_type, dtype=amp_dtype, enabled=amp_enabled
                ),
=======
            with torch.no_grad(), autocast(
                device_type=amp_device_type, dtype=amp_dtype, enabled=amp_enabled
>>>>>>> cef44108
            ):
                obs = normalize_obs(obs)
                actions = actor(obs)

            next_obs, rewards, dones, infos = eval_envs.step(actions.float())

            if env_type == "mtbench":
                # We only report success rate in MTBench evaluation
                rewards = (
                    infos["episode"]["success"].float() if "episode" in infos else 0.0
                )
<<<<<<< HEAD

            ##NOTE - 统计每个回合的奖励和长度
            """
            torch.where 是一个三元操作符，它的格式是：torch.where(condition, x, y)。

            它的工作方式是：

            检查 condition 张量中的每一个元素。
            如果某个位置的条件为 True，则从 x 张量的对应位置取值。
            如果某个位置的条件为 False，则从 y 张量的对应位置取值。
            当 done_masks 为 False 时，表示当前回合还没有结束，因此将 rewards 累加到 episode_returns 中，并将 episode_lengths 加 1。
            """
=======
>>>>>>> cef44108
            episode_returns = torch.where(
                ~done_masks, episode_returns + rewards, episode_returns
            )  # ! “~” 是逻辑非运算符
            episode_lengths = torch.where(
                ~done_masks, episode_lengths + 1, episode_lengths
            )
            if env_type == "mtbench" and "episode" in infos:
                dones = dones | infos["episode"]["success"]
            done_masks = torch.logical_or(done_masks, dones)
            if done_masks.all():
                break
            obs = next_obs

        obs_normalizer.train()  # 设置为训练模式
        return episode_returns.mean().item(), episode_lengths.mean().item()
        ##!SECTION

    ##SECTION - 渲染函数
    def render_with_rollout():
        obs_normalizer.eval()

        # 快速渲染
        if env_type == "humanoid_bench":
            obs = render_env.reset()
            renders = [render_env.render()]
        elif env_type in ["isaaclab", "mtbench"]:
            raise NotImplementedError(
                "We don't support rendering for IsaacLab and MTBench environments"
            )
        else:
            obs = render_env.reset()
            ##NOTE - 设置渲染的指令
            render_env.state.info["command"] = jnp.array([[1.0, 0.0, 0.0]])
            renders = [render_env.state]
        for i in range(render_env.max_episode_steps):
            with (
                torch.no_grad(),
                autocast(
                    device_type=amp_device_type, dtype=amp_dtype, enabled=amp_enabled
                ),
            ):
                obs = normalize_obs(obs)
                actions = actor(obs)
            next_obs, _, done, _ = render_env.step(actions.float())
            if env_type == "mujoco_playground":
                render_env.state.info["command"] = jnp.array([[1.0, 0.0, 0.0]])
            if i % 2 == 0:  # 抽帧渲染，每两帧渲染一次
                if env_type == "humanoid_bench":
                    renders.append(render_env.render())
                else:
                    renders.append(render_env.state)
            if done.any():
                break
            obs = next_obs

        if env_type == "mujoco_playground":
            renders = render_env.render_trajectory(renders)

        obs_normalizer.train()
        return renders
        ##!SECTION

    ##SECTION - 更新函数
    def update_main(data, logs_dict):
        with autocast(
            device_type=amp_device_type, dtype=amp_dtype, enabled=amp_enabled
        ):
            observations = data["observations"]
            next_observations = data["next"]["observations"]
            if envs.asymmetric_obs:
                critic_observations = data["critic_observations"]
                next_critic_observations = data["next"]["critic_observations"]
            else:
                critic_observations = observations
                next_critic_observations = next_observations
            actions = data["actions"]
            rewards = data["next"]["rewards"]
            dones = data["next"]["dones"].bool()
            truncations = data["next"]["truncations"].bool()
            if args.disable_bootstrap:
                bootstrap = (~dones).float()  # 未完成时，bootstrap为1.0
            else:
                bootstrap = (
                    truncations | ~dones
                ).float()  # 被截断或未完成时，bootstrap为1.0

            ##NOTE - 计算动作噪声
            """
            生成一个与动作形状相同、符合正态分布的随机噪声，然后通过 .mul() 调整其幅度，
            再通过.clamp() 限制其范围，最终得到一个有界且平滑的噪声。
            z = μ + σ * ϵ
            这里policy_noise是σ（标准差）
            """
            clipped_noise = torch.randn_like(actions)  # 标准正分布噪声
            clipped_noise = clipped_noise.mul(policy_noise).clamp(
                -noise_clip, noise_clip
            )  # mul 是张量的逐元素乘法

            next_state_actions = (actor(next_observations) + clipped_noise).clamp(
                action_low, action_high
            )
            discount = args.gamma ** data["next"]["effective_n_steps"]

            with torch.no_grad():
                qf1_next_target_projected, qf2_next_target_projected = (
                    qnet_target.projection(
                        next_critic_observations,
                        next_state_actions,
                        rewards,
                        bootstrap,
                        discount,
                    )
                )

                # 得到期望价值
                qf1_next_target_value = qnet_target.get_value(qf1_next_target_projected)
                qf2_next_target_value = qnet_target.get_value(qf2_next_target_projected)

                ##NOTE - 裁断双Q学习（CDQ）
                if args.use_cdq:
                    # 选择较小的 Q 值作为目标，和原版 TD3 一样
                    qf_next_target_dist = torch.where(
                        qf1_next_target_value.unsqueeze(1)
                        < qf2_next_target_value.unsqueeze(1),
                        qf1_next_target_projected,
                        qf2_next_target_projected,
                    )
                    qf1_next_target_dist = qf2_next_target_dist = qf_next_target_dist
                else:
                    qf1_next_target_dist, qf2_next_target_dist = (
                        qf1_next_target_projected,
                        qf2_next_target_projected,
                    )

            qf1, qf2 = qnet(critic_observations, actions)

            ##NOTE - 计算交叉熵损失，原版TD3输出的是单个Q值，所以损失函数是均方误差，fasttd3输出的是Q值分布，所以损失函数是交叉熵
            qf1_loss = -torch.sum(
                qf1_next_target_dist * F.log_softmax(qf1, dim=1), dim=1
            ).mean()
            qf2_loss = -torch.sum(
                qf2_next_target_dist * F.log_softmax(qf2, dim=1), dim=1
            ).mean()
            qf_loss = qf1_loss + qf2_loss

        q_optimizer.zero_grad(set_to_none=True)  # 设置成none能提升性能和减少内存占用。
        scaler.scale(
            qf_loss
        ).backward()  #! 先对损失进行放大，防止梯度下溢，结合AMP 使用
        scaler.unscale_(q_optimizer)  # 在更新权重前恢复梯度信号

        ##NOTE - critic 梯度裁剪
        critic_grad_norm = torch.nn.utils.clip_grad_norm_(
            qnet.parameters(),
            max_norm=args.max_grad_norm if args.max_grad_norm > 0 else float("inf"),
        )
        scaler.step(q_optimizer)
        scaler.update()
<<<<<<< HEAD
        q_scheduler.step()  # 学习率退火
=======
        q_scheduler.step()
>>>>>>> cef44108

        logs_dict["critic_grad_norm"] = critic_grad_norm.detach()
        logs_dict["qf_loss"] = qf_loss.detach()
        logs_dict["qf_max"] = qf1_next_target_value.max().detach()
        logs_dict["qf_min"] = qf1_next_target_value.min().detach()
        return logs_dict
        ##!SECTION

    def update_pol(data, logs_dict):
        with autocast(
            device_type=amp_device_type, dtype=amp_dtype, enabled=amp_enabled
        ):
            critic_observations = (
                data["critic_observations"]
                if envs.asymmetric_obs
                else data["observations"]
            )

            qf1, qf2 = qnet(critic_observations, actor(data["observations"]))
            qf1_value = qnet.get_value(F.softmax(qf1, dim=1))
            qf2_value = qnet.get_value(F.softmax(qf2, dim=1))
            if args.use_cdq:
                qf_value = torch.minimum(qf1_value, qf2_value)
            else:
                qf_value = (qf1_value + qf2_value) / 2.0
            actor_loss = -qf_value.mean()

        actor_optimizer.zero_grad(set_to_none=True)
        scaler.scale(actor_loss).backward()
        scaler.unscale_(actor_optimizer)
        actor_grad_norm = torch.nn.utils.clip_grad_norm_(
            actor.parameters(),
            max_norm=args.max_grad_norm if args.max_grad_norm > 0 else float("inf"),
        )
        scaler.step(actor_optimizer)
        scaler.update()
        actor_scheduler.step()
        logs_dict["actor_grad_norm"] = actor_grad_norm.detach()
        logs_dict["actor_loss"] = actor_loss.detach()
        return logs_dict

    ##NOTE - 编译函数
    """
    编译的目标是一个方法，因此底下是编译 obs_normalizer.forward 而不是 obs_normalizer 对象
    """
    if args.compile:
        mode = None
        update_main = torch.compile(update_main, mode=mode)
        update_pol = torch.compile(update_pol, mode=mode)
        policy = torch.compile(policy, mode=mode)
        normalize_obs = torch.compile(obs_normalizer.forward, mode=mode)
        normalize_critic_obs = torch.compile(critic_obs_normalizer.forward, mode=mode)
        if args.reward_normalization:
            update_stats = torch.compile(reward_normalizer.update_stats, mode=mode)
        normalize_reward = torch.compile(reward_normalizer.forward, mode=mode)
    else:
        normalize_obs = obs_normalizer.forward
        normalize_critic_obs = critic_obs_normalizer.forward
        if args.reward_normalization:
            update_stats = reward_normalizer.update_stats
        normalize_reward = reward_normalizer.forward

    if envs.asymmetric_obs:
        obs, critic_obs = envs.reset_with_critic_obs()
        critic_obs = torch.as_tensor(critic_obs, device=device, dtype=torch.float)
    else:
        obs = envs.reset()
    if args.checkpoint_path:
        # 加载检查点如果指定
        torch_checkpoint = torch.load(
            f"{args.checkpoint_path}", map_location=device, weights_only=False
        )
        actor.load_state_dict(torch_checkpoint["actor_state_dict"])
        obs_normalizer.load_state_dict(torch_checkpoint["obs_normalizer_state"])
        critic_obs_normalizer.load_state_dict(
            torch_checkpoint["critic_obs_normalizer_state"]
        )
        qnet.load_state_dict(torch_checkpoint["qnet_state_dict"])
        qnet_target.load_state_dict(torch_checkpoint["qnet_target_state_dict"])
        global_step = torch_checkpoint["global_step"]
    else:
        global_step = 0

    dones = None
    pbar = tqdm.tqdm(total=args.total_timesteps, initial=global_step)
    start_time = None
    desc = ""

    ##SECTION - 主训练循环
    while global_step < args.total_timesteps:
        # 在每次主循环开始时，初始化一个空的 TensorDict。TensorDict 是一个专门用于存储和操作张量的字典。在后续的更新函数（update_main, update_pol）中，各种日志信息（如损失、梯度范数等）会被收集到这个 logs_dict 中。
        logs_dict = TensorDict()

        if (
            start_time is None
            and global_step >= args.measure_burnin + args.learning_starts
        ):  # 只会被执行一次，用于精确计算训练速度
            start_time = time.time()
            measure_burnin = global_step

        with (
            torch.no_grad(),
            autocast(device_type=amp_device_type, dtype=amp_dtype, enabled=amp_enabled),
        ):
            norm_obs = normalize_obs(obs)
            actions = policy(obs=norm_obs, dones=dones)

        next_obs, rewards, dones, infos = envs.step(actions.float())
        truncations = infos["time_outs"]

        if args.reward_normalization:
            if env_type == "mtbench":
                task_ids_one_hot = obs[..., -envs.num_tasks :]
                task_indices = torch.argmax(task_ids_one_hot, dim=1)
                update_stats(rewards, dones.float(), task_ids=task_indices)
            else:
                update_stats(rewards, dones.float())

        if envs.asymmetric_obs:  # 特权状态
            next_critic_obs = infos["observations"]["critic"]

        # 计算“ true” next_obs和next_critic_obs保存
        true_next_obs = torch.where(
            dones[:, None] > 0, infos["observations"]["raw"]["obs"], next_obs
        )
        if envs.asymmetric_obs:  # 特权状态
            true_next_critic_obs = torch.where(
                dones[:, None] > 0,
                infos["observations"]["raw"]["critic_obs"],
                next_critic_obs,
            )

        ##NOTE - 得到一批（a batch of） num_envs 次经验。
        transition = TensorDict(
            {
                "observations": obs,
                "actions": torch.as_tensor(actions, device=device, dtype=torch.float),
                "next": {
                    "observations": true_next_obs,
                    "rewards": torch.as_tensor(
                        rewards, device=device, dtype=torch.float
                    ),
                    "truncations": truncations.long(),
                    "dones": dones.long(),
                },
            },
            batch_size=(envs.num_envs,),
            device=device,
        )
        if envs.asymmetric_obs:
            transition["critic_observations"] = critic_obs
            transition["next"]["critic_observations"] = true_next_critic_obs

        obs = next_obs
        if envs.asymmetric_obs:
            critic_obs = next_critic_obs

        rb.extend(transition)  ##REVIEW - 回放区内部方法

        batch_size = args.batch_size // args.num_envs
        if global_step > args.learning_starts:
            ##NOTE - 每一步更新权重次数
            for i in range(args.num_updates):
                data = rb.sample(batch_size)
                data["observations"] = normalize_obs(data["observations"])
                data["next"]["observations"] = normalize_obs(
                    data["next"]["observations"]
                )
                raw_rewards = data["next"]["rewards"]
                if env_type in ["mtbench"] and args.reward_normalization:
                    # Multi-task reward normalization
                    task_ids_one_hot = data["observations"][..., -envs.num_tasks :]
                    task_indices = torch.argmax(task_ids_one_hot, dim=1)
                    data["next"]["rewards"] = normalize_reward(
                        raw_rewards, task_ids=task_indices
                    )
                else:
                    data["next"]["rewards"] = normalize_reward(raw_rewards)
                if envs.asymmetric_obs:
                    data["critic_observations"] = normalize_critic_obs(
                        data["critic_observations"]
                    )
                    data["next"]["critic_observations"] = normalize_critic_obs(
                        data["next"]["critic_observations"]
                    )

                ##NOTE - 更新主网络，每一个 step 更新 num_updates 次
                logs_dict = update_main(data, logs_dict)
                if args.num_updates > 1:
                    if i % args.policy_frequency == 1:
                        ##NOTE - 当 i == 0 时，更新策略，为 1 时不更新，仍然相当于每更新两次critic,更新一次 actor
                        logs_dict = update_pol(data, logs_dict)
                else:
                    if global_step % args.policy_frequency == 0:
                        logs_dict = update_pol(data, logs_dict)

                for param, target_param in zip(
                    qnet.parameters(), qnet_target.parameters()
                ):
                    ##NOTE - 软更新目标网络
                    target_param.data.copy_(
                        args.tau * param.data + (1 - args.tau) * target_param.data
                    )

            ##NOTE - 更新日志
            if global_step % 100 == 0 and start_time is not None:
                speed = (global_step - measure_burnin) / (time.time() - start_time)
                pbar.set_description(f"{speed: 4.4f} sps, " + desc)
                with torch.no_grad():
                    logs = {
                        "actor_loss": logs_dict["actor_loss"].mean(),
                        "qf_loss": logs_dict["qf_loss"].mean(),
                        "qf_max": logs_dict["qf_max"].mean(),
                        "qf_min": logs_dict["qf_min"].mean(),
                        "actor_grad_norm": logs_dict["actor_grad_norm"].mean(),
                        "critic_grad_norm": logs_dict["critic_grad_norm"].mean(),
                        "env_rewards": rewards.mean(),
                        "buffer_rewards": raw_rewards.mean(),
                    }

                    if args.eval_interval > 0 and global_step % args.eval_interval == 0:
                        print(f"Evaluating at global step {global_step}")
                        eval_avg_return, eval_avg_length = evaluate()
                        if env_type in ["humanoid_bench", "isaaclab", "mtbench"]:
<<<<<<< HEAD
                            # NOTE: 评估性能的临时方法，但确实有效
=======
                            # NOTE: Hacky way of evaluating performance, but just works
>>>>>>> cef44108
                            obs = envs.reset()
                        logs["eval_avg_return"] = eval_avg_return
                        logs["eval_avg_length"] = eval_avg_length

                    if (
                        args.render_interval > 0
                        and global_step % args.render_interval == 0
                    ):
                        renders = render_with_rollout()
                        if args.use_wandb:
                            wandb.log(
                                {
                                    "render_video": wandb.Video(
                                        np.array(renders).transpose(
                                            0, 3, 1, 2
                                        ),  # 转换为（t，c，h，w）格式
                                        fps=30,
                                        format="gif",
                                    )
                                },
                                step=global_step,
                            )
                if args.use_wandb:
                    wandb.log(
                        {
                            "speed": speed,
                            "frame": global_step * args.num_envs,
                            "critic_lr": q_scheduler.get_last_lr()[0],
                            "actor_lr": actor_scheduler.get_last_lr()[0],
                            **logs,
                        },
                        step=global_step,
                    )

            if (
                args.save_interval > 0
                and global_step > 0
                and global_step % args.save_interval == 0
            ):
                print(f"Saving model at global step {global_step}")
                save_params(
                    global_step,
                    actor,
                    qnet,
                    qnet_target,
                    obs_normalizer,
                    critic_obs_normalizer,
                    args,
                    f"models/{run_name}_{global_step}.pt",
                )

        global_step += 1
        pbar.update(1)
    ##!SECTION

    save_params(
        global_step,
        actor,
        qnet,
        qnet_target,
        obs_normalizer,
        critic_obs_normalizer,
        args,
        f"models/{run_name}_final.pt",
    )


if __name__ == "__main__":
    main()<|MERGE_RESOLUTION|>--- conflicted
+++ resolved
@@ -26,15 +26,10 @@
 import torch.nn as nn
 import torch.nn.functional as F
 import torch.optim as optim
-<<<<<<< HEAD
+
 import tqdm
 import wandb
-=======
-from torch.amp import autocast, GradScaler
-
-from tensordict import TensorDict
-
->>>>>>> cef44108
+
 from fast_td3_utils import (
     EmpiricalNormalization,
     PerTaskRewardNormalizer,
@@ -361,16 +356,13 @@
 
         # Run for a fixed number of steps
         for i in range(eval_envs.max_episode_steps):
-<<<<<<< HEAD
+
             with (
                 torch.no_grad(),
                 autocast(
                     device_type=amp_device_type, dtype=amp_dtype, enabled=amp_enabled
                 ),
-=======
-            with torch.no_grad(), autocast(
-                device_type=amp_device_type, dtype=amp_dtype, enabled=amp_enabled
->>>>>>> cef44108
+
             ):
                 obs = normalize_obs(obs)
                 actions = actor(obs)
@@ -382,7 +374,7 @@
                 rewards = (
                     infos["episode"]["success"].float() if "episode" in infos else 0.0
                 )
-<<<<<<< HEAD
+
 
             ##NOTE - 统计每个回合的奖励和长度
             """
@@ -395,8 +387,7 @@
             如果某个位置的条件为 False，则从 y 张量的对应位置取值。
             当 done_masks 为 False 时，表示当前回合还没有结束，因此将 rewards 累加到 episode_returns 中，并将 episode_lengths 加 1。
             """
-=======
->>>>>>> cef44108
+
             episode_returns = torch.where(
                 ~done_masks, episode_returns + rewards, episode_returns
             )  # ! “~” 是逻辑非运算符
@@ -555,11 +546,9 @@
         )
         scaler.step(q_optimizer)
         scaler.update()
-<<<<<<< HEAD
+
         q_scheduler.step()  # 学习率退火
-=======
-        q_scheduler.step()
->>>>>>> cef44108
+
 
         logs_dict["critic_grad_norm"] = critic_grad_norm.detach()
         logs_dict["qf_loss"] = qf_loss.detach()
@@ -784,11 +773,9 @@
                         print(f"Evaluating at global step {global_step}")
                         eval_avg_return, eval_avg_length = evaluate()
                         if env_type in ["humanoid_bench", "isaaclab", "mtbench"]:
-<<<<<<< HEAD
+
                             # NOTE: 评估性能的临时方法，但确实有效
-=======
-                            # NOTE: Hacky way of evaluating performance, but just works
->>>>>>> cef44108
+
                             obs = envs.reset()
                         logs["eval_avg_return"] = eval_avg_return
                         logs["eval_avg_length"] = eval_avg_length
